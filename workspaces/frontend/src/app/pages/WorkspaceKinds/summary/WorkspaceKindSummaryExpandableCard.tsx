--- conflicted
+++ resolved
@@ -71,19 +71,6 @@
             <SectionDivider />
             <SectionFlex title="Idle GPU Workspaces">
               <FlexItem>
-<<<<<<< HEAD
-                <Button
-                  variant="link"
-                  isInline
-                  style={{ fontSize: LargeFontSize.value, fontWeight: BoldFontWeight.value }}
-                  onClick={() => {
-                    onAddFilter({ columnKey: 'idleGpu', value: YesNoValue.Yes });
-                  }}
-                >
-                  {filterIdleWorkspacesWithGpu(workspaces).length}
-                </Button>
-=======
-                <Bullseye>
                   <Button
                     variant="link"
                     isInline
@@ -94,8 +81,6 @@
                   >
                     {filterIdleWorkspacesWithGpu(workspaces).length}
                   </Button>
-                </Bullseye>
->>>>>>> 607ab741
               </FlexItem>
               <FlexItem>
                 <Content>Idle GPU Workspaces</Content>
